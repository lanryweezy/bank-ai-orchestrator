--- conflicted
+++ resolved
@@ -1,726 +1,853 @@
 import { query } from '../config/db';
-import {
-    getWorkflowDefinitionById,
-    getWorkflowDefinitionByNameAndVersion,
-    WorkflowTransition,
-    ConditionGroup,
-    SingleCondition,
-    ExternalApiCallStepConfig,
-    ErrorHandling, // Added import
-    OnFailureAction // Added import
-} from './workflowService';
-import { createTask, completeTask as completeTaskInService, getTaskById, TaskCreationData, updateTask as updateTaskStatusInTaskService } from './taskService'; // Corrected import alias
-import { executeAgent } from './configuredAgentService';
 import { z } from 'zod';
-import axios from 'axios';
-
-// --- START: Helper Function Definitions (Hoisted) ---
-
-function mergeOutputs(currentContext: Record<string, any>, stepOutput: Record<string, any>, outputNamespace?: string) {
-    if (outputNamespace) {
-        return { ...currentContext, [outputNamespace]: { ...(currentContext[outputNamespace] || {}), ...stepOutput } };
-    }
-    return { ...currentContext, ...stepOutput };
+import { getWorkflowDefinitionById } from './workflowService';
+import { v4 as uuidv4 } from 'uuid';
+
+// Enhanced Zod schema for input validation
+export const startWorkflowRunSchema = z.object({
+    workflowId: z.string().uuid(),
+    userId: z.string().uuid().optional(),
+    inputData: z.record(z.any()).optional()
+});
+
+// Workflow context interface for advanced orchestration
+interface WorkflowContext {
+    run_id: string;
+    workflow_id: string;
+    current_data: Record<string, any>;
+    step_results: Record<string, any>;
+    parallel_branches: Record<string, any>;
+    sub_workflow_results: Record<string, any>;
+    variables: Record<string, any>;
+    user_id?: string;
 }
 
-function getNestedValue(obj: Record<string, any>, path: string): any {
-  if (!path) return undefined;
-  return path.split('.').reduce((currentObject, key) => {
-    return currentObject && currentObject[key] !== undefined ? currentObject[key] : undefined;
-  }, obj);
+// Step execution result interface
+interface StepExecutionResult {
+    success: boolean;
+    output_data?: Record<string, any>;
+    next_step?: string;
+    error_message?: string;
+    requires_human_action?: boolean;
+    task_id?: string;
+    parallel_branches?: string[];
+    sub_workflow_run_id?: string;
 }
 
-function resolveTemplate(templateString: string, context: any, secrets: Record<string, string | undefined>): string {
-    return templateString.replace(/\{\{\s*(.*?)\s*\}\}/g, (match, placeholder) => {
-        const path = placeholder.trim();
-        if (path.startsWith('secrets.')) {
-            const secretKey = path.substring('secrets.'.length);
-            return secrets[secretKey] || `{{SECRET_${secretKey}_NOT_FOUND}}`;
-        }
-        const value = getNestedValue(context, path);
-        return value !== undefined ? String(value) : match;
-    });
-}
-
-function resolveObjectTemplate(templateObj: Record<string, string> | undefined, context: any, secrets: Record<string, string | undefined>): Record<string, string> | undefined {
-    if (!templateObj) return undefined;
-    const resolvedObj: Record<string, string> = {};
-    for (const key in templateObj) {
-        resolvedObj[key] = resolveTemplate(templateObj[key], context, secrets);
-    }
-    return resolvedObj;
-}
-
-function resolveBodyTemplate(template: any, context: any, secrets: Record<string, string | undefined>): any {
-    if (typeof template === 'string') {
-        return resolveTemplate(template, context, secrets);
-    }
-    if (typeof template === 'object' && template !== null) {
-        const resolved: any = Array.isArray(template) ? [] : {};
-        for (const key in template) {
-            if (Object.prototype.hasOwnProperty.call(template, key)) {
-                resolved[key] = resolveBodyTemplate(template[key], context, secrets);
+// Create a new workflow run with enhanced initialization
+export const createWorkflowRun = async (workflowId: string, userId: string | null, inputData?: Record<string, any>) => {
+    const client = await query('BEGIN', []);
+    
+    try {
+        // Get workflow definition to initialize context
+        const workflowDef = await getWorkflowDefinitionById(workflowId);
+        if (!workflowDef) {
+            throw new Error('Workflow definition not found');
+        }
+
+        const runId = uuidv4();
+        const definition = typeof workflowDef.definition_json === 'string' 
+            ? JSON.parse(workflowDef.definition_json) 
+            : workflowDef.definition_json;
+
+        // Initialize workflow context
+        const initialContext: WorkflowContext = {
+            run_id: runId,
+            workflow_id: workflowId,
+            current_data: inputData || {},
+            step_results: {},
+            parallel_branches: {},
+            sub_workflow_results: {},
+            variables: inputData || {},
+            user_id: userId || undefined
+        };
+
+        // Create workflow run record
+        const result = await query(
+            `INSERT INTO workflow_runs (
+                run_id, workflow_id, triggering_user_id, triggering_data_json, 
+                status, current_step_name, context_json
+            ) VALUES ($1, $2, $3, $4, $5, $6, $7) RETURNING *`,
+            [
+                runId, 
+                workflowId, 
+                userId, 
+                inputData || {}, 
+                'running', 
+                definition.start_step,
+                JSON.stringify(initialContext)
+            ]
+        );
+
+        // Start workflow execution
+        await processWorkflowStep(runId, definition.start_step, initialContext);
+
+        await query('COMMIT', []);
+        return result.rows[0];
+        
+    } catch (error) {
+        await query('ROLLBACK', []);
+        throw error;
+    }
+};
+
+// Advanced workflow step processing with full orchestration
+export const processWorkflowStep = async (
+    runId: string, 
+    stepName: string, 
+    context: WorkflowContext
+): Promise<StepExecutionResult> => {
+    try {
+        // Get workflow definition
+        const workflowDef = await getWorkflowDefinitionById(context.workflow_id);
+        if (!workflowDef) {
+            throw new Error('Workflow definition not found');
+        }
+
+        const definition = typeof workflowDef.definition_json === 'string' 
+            ? JSON.parse(workflowDef.definition_json) 
+            : workflowDef.definition_json;
+
+        // Find the current step
+        const step = findStepInDefinition(definition, stepName);
+        if (!step) {
+            throw new Error(`Step '${stepName}' not found in workflow definition`);
+        }
+
+        // Update current step in database
+        await updateWorkflowRunCurrentStep(runId, stepName);
+
+        // Execute step based on type
+        let stepResult: StepExecutionResult;
+        
+        switch (step.type) {
+            case 'agent_execution':
+                stepResult = await executeAgentStep(step, context);
+                break;
+            case 'human_review':
+                stepResult = await executeHumanReviewStep(step, context);
+                break;
+            case 'data_input':
+                stepResult = await executeDataInputStep(step, context);
+                break;
+            case 'decision':
+                stepResult = await executeDecisionStep(step, context);
+                break;
+            case 'parallel':
+                stepResult = await executeParallelStep(step, context, definition);
+                break;
+            case 'join':
+                stepResult = await executeJoinStep(step, context);
+                break;
+            case 'sub_workflow':
+                stepResult = await executeSubWorkflowStep(step, context);
+                break;
+            case 'end':
+                stepResult = await executeEndStep(step, context);
+                break;
+            default:
+                throw new Error(`Unsupported step type: ${step.type}`);
+        }
+
+        // Update context with step results
+        context.step_results[stepName] = stepResult.output_data || {};
+        
+        // Merge output data into variables if output_namespace is specified
+        if (step.output_namespace && stepResult.output_data) {
+            context.variables[step.output_namespace] = stepResult.output_data;
+        } else if (stepResult.output_data) {
+            context.variables = { ...context.variables, ...stepResult.output_data };
+        }
+
+        // Update context in database
+        await updateWorkflowRunContext(runId, context);
+
+        // Determine next step if not explicitly set
+        if (!stepResult.next_step && !stepResult.requires_human_action && step.type !== 'end') {
+            stepResult.next_step = determineNextStep(step, stepResult.output_data || {}, context);
+        }
+
+        // Continue to next step if specified and no human action required
+        if (stepResult.next_step && !stepResult.requires_human_action) {
+            await processWorkflowStep(runId, stepResult.next_step, context);
+        }
+
+        // Update workflow status if completed
+        if (step.type === 'end' || stepResult.next_step === 'end') {
+            await updateWorkflowRunStatus(runId, 'completed', null, context.step_results);
+        }
+
+        return stepResult;
+
+    } catch (error) {
+        console.error(`Error processing workflow step ${stepName}:`, error);
+        await updateWorkflowRunStatus(runId, 'failed', stepName, { error: error.message });
+        throw error;
+    }
+};
+
+// Find step in workflow definition (supports nested structures)
+const findStepInDefinition = (definition: any, stepName: string): any => {
+    // Check main steps
+    if (definition.steps) {
+        const step = definition.steps.find((s: any) => s.name === stepName);
+        if (step) return step;
+    }
+
+    // Check parallel branches
+    if (definition.steps) {
+        for (const step of definition.steps) {
+            if (step.branches) {
+                for (const branch of step.branches) {
+                    if (branch.steps) {
+                        const foundStep = branch.steps.find((s: any) => s.name === stepName);
+                        if (foundStep) return foundStep;
+                    }
+                }
             }
         }
-        return resolved;
-    }
-    return template;
-}
-
-function evaluateSingleCondition(
-    condition: SingleCondition,
-    context: { output?: Record<string, any> | null; workflowData?: Record<string, any> | null }
-): boolean {
-    const { field, operator, value: expectedValue } = condition;
-    let actualValue: any;
-    if (field.startsWith('output.')) {
-        actualValue = getNestedValue(context.output || {}, field.substring('output.'.length));
-    } else if (field.startsWith('context.')) {
-        actualValue = getNestedValue(context.workflowData || {}, field.substring('context.'.length));
-    } else {
-        actualValue = getNestedValue(context.output || {}, field);
-    }
+    }
+
+    return null;
+};
+
+// Execute agent step with AI processing
+const executeAgentStep = async (step: any, context: WorkflowContext): Promise<StepExecutionResult> => {
+    try {
+        // Simulate agent execution (in real implementation, this would call actual AI agents)
+        const agentInput = {
+            ...context.current_data,
+            ...context.variables,
+            step_name: step.name,
+            workflow_context: context
+        };
+
+        // For demo purposes, simulate AI agent processing
+        const agentOutput = {
+            processed: true,
+            confidence_score: 0.95,
+            result: `Agent ${step.agent_core_logic_identifier} processed successfully`,
+            extracted_data: agentInput,
+            timestamp: new Date().toISOString()
+        };
+
+        // Log agent execution
+        await logStepExecution(context.run_id, step.name, 'agent_execution', agentInput, agentOutput);
+
+        return {
+            success: true,
+            output_data: agentOutput,
+            requires_human_action: false
+        };
+
+    } catch (error) {
+        console.error('Agent execution error:', error);
+        return {
+            success: false,
+            error_message: error.message,
+            requires_human_action: false
+        };
+    }
+};
+
+// Execute human review step
+const executeHumanReviewStep = async (step: any, context: WorkflowContext): Promise<StepExecutionResult> => {
+    try {
+        // Create task for human review
+        const taskId = uuidv4();
+        
+        await query(
+            `INSERT INTO tasks (
+                task_id, run_id, step_name, task_type, assigned_role, 
+                input_data_json, form_schema_json, status
+            ) VALUES ($1, $2, $3, $4, $5, $6, $7, $8)`,
+            [
+                taskId,
+                context.run_id,
+                step.name,
+                'human_review',
+                step.assigned_role || 'bank_user',
+                JSON.stringify({
+                    ...context.current_data,
+                    ...context.variables,
+                    step_context: context.step_results
+                }),
+                JSON.stringify(step.form_schema || {}),
+                'pending'
+            ]
+        );
+
+        // Log task creation
+        await logStepExecution(context.run_id, step.name, 'human_review', { task_created: true }, { task_id: taskId });
+
+        return {
+            success: true,
+            requires_human_action: true,
+            task_id: taskId,
+            output_data: { task_id: taskId, requires_review: true }
+        };
+
+    } catch (error) {
+        console.error('Human review step error:', error);
+        return {
+            success: false,
+            error_message: error.message,
+            requires_human_action: false
+        };
+    }
+};
+
+// Execute data input step
+const executeDataInputStep = async (step: any, context: WorkflowContext): Promise<StepExecutionResult> => {
+    try {
+        // Create task for data input
+        const taskId = uuidv4();
+        
+        await query(
+            `INSERT INTO tasks (
+                task_id, run_id, step_name, task_type, assigned_role,
+                input_data_json, form_schema_json, status
+            ) VALUES ($1, $2, $3, $4, $5, $6, $7, $8)`,
+            [
+                taskId,
+                context.run_id,
+                step.name,
+                'data_input',
+                step.assigned_role || 'bank_user',
+                JSON.stringify({
+                    ...context.current_data,
+                    ...context.variables,
+                    default_values: step.default_input || {}
+                }),
+                JSON.stringify(step.form_schema || {}),
+                'pending'
+            ]
+        );
+
+        return {
+            success: true,
+            requires_human_action: true,
+            task_id: taskId,
+            output_data: { task_id: taskId, requires_input: true }
+        };
+
+    } catch (error) {
+        console.error('Data input step error:', error);
+        return {
+            success: false,
+            error_message: error.message,
+            requires_human_action: false
+        };
+    }
+};
+
+// Execute decision step with complex condition evaluation
+const executeDecisionStep = async (step: any, context: WorkflowContext): Promise<StepExecutionResult> => {
+    try {
+        // Evaluate decision conditions
+        const evaluationContext = {
+            ...context.variables,
+            ...context.step_results,
+            current_data: context.current_data
+        };
+
+        // If no transitions defined, create task for manual decision
+        if (!step.transitions || step.transitions.length === 0) {
+            const taskId = uuidv4();
+            
+            await query(
+                `INSERT INTO tasks (
+                    task_id, run_id, step_name, task_type, assigned_role,
+                    input_data_json, form_schema_json, status
+                ) VALUES ($1, $2, $3, $4, $5, $6, $7, $8)`,
+                [
+                    taskId,
+                    context.run_id,
+                    step.name,
+                    'decision',
+                    step.assigned_role || 'bank_user',
+                    JSON.stringify(evaluationContext),
+                    JSON.stringify(step.form_schema || {}),
+                    'pending'
+                ]
+            );
+
+            return {
+                success: true,
+                requires_human_action: true,
+                task_id: taskId,
+                output_data: { task_id: taskId, requires_decision: true }
+            };
+        }
+
+        // Automatic decision based on conditions
+        const nextStep = determineNextStep(step, evaluationContext, context);
+        
+        await logStepExecution(context.run_id, step.name, 'decision', evaluationContext, { next_step: nextStep });
+
+        return {
+            success: true,
+            next_step: nextStep,
+            output_data: { decision_made: true, next_step: nextStep },
+            requires_human_action: false
+        };
+
+    } catch (error) {
+        console.error('Decision step error:', error);
+        return {
+            success: false,
+            error_message: error.message,
+            requires_human_action: false
+        };
+    }
+};
+
+// Execute parallel step to spawn multiple branches
+const executeParallelStep = async (step: any, context: WorkflowContext, definition: any): Promise<StepExecutionResult> => {
+    try {
+        const branchResults: Record<string, any> = {};
+        const branchPromises: Promise<any>[] = [];
+
+        // Execute each branch in parallel
+        for (const branch of step.branches || []) {
+            const branchPromise = executeBranch(branch, context, definition);
+            branchPromises.push(branchPromise);
+        }
+
+        // Wait for all branches to complete or reach join points
+        const results = await Promise.allSettled(branchPromises);
+        
+        results.forEach((result, index) => {
+            const branchName = step.branches[index].name;
+            if (result.status === 'fulfilled') {
+                branchResults[branchName] = result.value;
+            } else {
+                branchResults[branchName] = { error: result.reason?.message || 'Branch execution failed' };
+            }
+        });
+
+        // Update parallel branches in context
+        context.parallel_branches = { ...context.parallel_branches, ...branchResults };
+
+        await logStepExecution(context.run_id, step.name, 'parallel', { branches: step.branches?.map((b: any) => b.name) }, branchResults);
+
+        return {
+            success: true,
+            output_data: { parallel_results: branchResults },
+            next_step: step.join_on, // Move to join step
+            requires_human_action: false
+        };
+
+    } catch (error) {
+        console.error('Parallel step error:', error);
+        return {
+            success: false,
+            error_message: error.message,
+            requires_human_action: false
+        };
+    }
+};
+
+// Execute branch within parallel processing
+const executeBranch = async (branch: any, context: WorkflowContext, definition: any): Promise<any> => {
+    const branchContext = { ...context };
+    let currentStep = branch.start_step;
+    const branchResults: Record<string, any> = {};
+
+    while (currentStep && currentStep !== 'join') {
+        const stepResult = await processWorkflowStep(context.run_id, currentStep, branchContext);
+        branchResults[currentStep] = stepResult.output_data;
+        
+        if (stepResult.requires_human_action) {
+            // Branch paused for human action
+            break;
+        }
+        
+        currentStep = stepResult.next_step;
+    }
+
+    return branchResults;
+};
+
+// Execute join step to synchronize parallel branches
+const executeJoinStep = async (step: any, context: WorkflowContext): Promise<StepExecutionResult> => {
+    try {
+        // Collect results from all parallel branches
+        const joinResults = {
+            parallel_branches: context.parallel_branches,
+            synchronized_at: new Date().toISOString()
+        };
+
+        await logStepExecution(context.run_id, step.name, 'join', context.parallel_branches, joinResults);
+
+        return {
+            success: true,
+            output_data: joinResults,
+            requires_human_action: false
+        };
+
+    } catch (error) {
+        console.error('Join step error:', error);
+        return {
+            success: false,
+            error_message: error.message,
+            requires_human_action: false
+        };
+    }
+};
+
+// Execute sub-workflow step
+const executeSubWorkflowStep = async (step: any, context: WorkflowContext): Promise<StepExecutionResult> => {
+    try {
+        // Get sub-workflow definition
+        const subWorkflowName = step.sub_workflow_name;
+        const subWorkflowVersion = step.sub_workflow_version;
+
+        if (!subWorkflowName) {
+            throw new Error('Sub-workflow name not specified');
+        }
+
+        // Find sub-workflow definition
+        const subWorkflowResult = await query(
+            'SELECT * FROM workflows WHERE name = $1 AND version = $2 AND status = $3',
+            [subWorkflowName, subWorkflowVersion || 1, 'active']
+        );
+
+        if (subWorkflowResult.rows.length === 0) {
+            throw new Error(`Sub-workflow '${subWorkflowName}' not found`);
+        }
+
+        const subWorkflowDef = subWorkflowResult.rows[0];
+
+        // Prepare input data for sub-workflow
+        let subWorkflowInput = { ...context.current_data };
+        
+        if (step.input_mapping) {
+            subWorkflowInput = {};
+            for (const [subVar, parentPath] of Object.entries(step.input_mapping)) {
+                subWorkflowInput[subVar] = getValueFromPath(context, parentPath as string);
+            }
+        }
+
+        // Create and execute sub-workflow
+        const subWorkflowRun = await createWorkflowRun(
+            subWorkflowDef.workflow_id,
+            context.user_id || null,
+            subWorkflowInput
+        );
+
+        // Store sub-workflow result in context
+        context.sub_workflow_results[step.name] = {
+            run_id: subWorkflowRun.run_id,
+            status: subWorkflowRun.status,
+            input_data: subWorkflowInput
+        };
+
+        await logStepExecution(context.run_id, step.name, 'sub_workflow', subWorkflowInput, {
+            sub_workflow_run_id: subWorkflowRun.run_id
+        });
+
+        return {
+            success: true,
+            output_data: {
+                sub_workflow_run_id: subWorkflowRun.run_id,
+                sub_workflow_status: subWorkflowRun.status
+            },
+            sub_workflow_run_id: subWorkflowRun.run_id,
+            requires_human_action: false
+        };
+
+    } catch (error) {
+        console.error('Sub-workflow step error:', error);
+        return {
+            success: false,
+            error_message: error.message,
+            requires_human_action: false
+        };
+    }
+};
+
+// Execute end step
+const executeEndStep = async (step: any, context: WorkflowContext): Promise<StepExecutionResult> => {
+    try {
+        const finalResults = {
+            final_status: step.final_status || 'completed',
+            step_results: context.step_results,
+            parallel_results: context.parallel_branches,
+            sub_workflow_results: context.sub_workflow_results,
+            completed_at: new Date().toISOString()
+        };
+
+        await logStepExecution(context.run_id, step.name, 'end', context, finalResults);
+
+        return {
+            success: true,
+            output_data: finalResults,
+            requires_human_action: false
+        };
+
+    } catch (error) {
+        console.error('End step error:', error);
+        return {
+            success: false,
+            error_message: error.message,
+            requires_human_action: false
+        };
+    }
+};
+
+// Advanced condition evaluation engine
+const evaluateCondition = (condition: any, data: any): boolean => {
+    const { field, operator, value } = condition;
+    
+    if (!field || !operator) return true; // Always transition if no condition
+    
+    const fieldValue = getValueFromPath(data, field);
+    
     switch (operator) {
-        case '==': return actualValue == expectedValue;
-        case '!=': return actualValue != expectedValue;
-        case '>': return actualValue > expectedValue;
-        case '<': return actualValue < expectedValue;
-        case '>=': return actualValue >= expectedValue;
-        case '<=': return actualValue <= expectedValue;
-        case 'exists': return actualValue !== undefined && actualValue !== null;
-        case 'not_exists': return actualValue === undefined || actualValue === null;
+        case '==':
+            return fieldValue == value;
+        case '!=':
+            return fieldValue != value;
+        case '>':
+            return parseFloat(fieldValue) > parseFloat(value);
+        case '<':
+            return parseFloat(fieldValue) < parseFloat(value);
+        case '>=':
+            return parseFloat(fieldValue) >= parseFloat(value);
+        case '<=':
+            return parseFloat(fieldValue) <= parseFloat(value);
         case 'contains':
-            if (typeof actualValue === 'string' && typeof expectedValue === 'string') return actualValue.includes(expectedValue);
-            if (Array.isArray(actualValue) && expectedValue !== undefined) return actualValue.includes(expectedValue);
-            return false;
+            return String(fieldValue).toLowerCase().includes(String(value).toLowerCase());
         case 'not_contains':
-            if (typeof actualValue === 'string' && typeof expectedValue === 'string') return !actualValue.includes(expectedValue);
-            if (Array.isArray(actualValue) && expectedValue !== undefined) return !actualValue.includes(expectedValue);
+            return !String(fieldValue).toLowerCase().includes(String(value).toLowerCase());
+        case 'exists':
+            return fieldValue !== undefined && fieldValue !== null;
+        case 'not_exists':
+            return fieldValue === undefined || fieldValue === null;
+        default:
             return true;
-        case 'regex':
-            if (typeof actualValue === 'string' && typeof expectedValue === 'string') {
-                try { return new RegExp(expectedValue).test(actualValue); } catch (e) { console.error("Invalid regex:", expectedValue, e); return false; }
+    }
+};
+
+// Get value from nested object path
+const getValueFromPath = (obj: any, path: string): any => {
+    return path.split('.').reduce((current, key) => current?.[key], obj);
+};
+
+// Determine next step based on transitions and conditions
+const determineNextStep = (step: any, outputData: any, context: WorkflowContext): string | undefined => {
+    if (!step.transitions || step.transitions.length === 0) {
+        return undefined;
+    }
+
+    const evaluationContext = {
+        ...outputData,
+        ...context.variables,
+        ...context.step_results
+    };
+
+    for (const transition of step.transitions) {
+        if (transition.condition_type === 'always' || !transition.condition_type) {
+            return transition.to;
+        }
+        
+        if (transition.condition_type === 'on_output_value') {
+            if (evaluateCondition(transition, evaluationContext)) {
+                return transition.to;
             }
-            return false;
-        default: console.warn(`Unknown operator: ${operator} in condition.`); return false;
-    }
-}
-
-function evaluateConditionGroup(
-    group: ConditionGroup,
-    context: { output?: Record<string, any> | null; workflowData?: Record<string, any> | null }
-): boolean {
-    if (group.logical_operator === 'AND') {
-        for (const cond of group.conditions) {
-            const result = 'logical_operator' in cond ? evaluateConditionGroup(cond as ConditionGroup, context) : evaluateSingleCondition(cond as SingleCondition, context);
-            if (!result) return false;
-        }
-        return true;
-    } else {
-        for (const cond of group.conditions) {
-            const result = 'logical_operator' in cond ? evaluateConditionGroup(cond as ConditionGroup, context) : evaluateSingleCondition(cond as SingleCondition, context);
-            if (result) return true;
-        }
-        return false;
-    }
-}
-
-function evaluateTransitionCondition(
-    transition: WorkflowTransition,
-    context: { output?: Record<string, any> | null; workflowData?: Record<string, any> | null }
-): boolean {
-    if (transition.condition_type === 'always') return true;
-    if (transition.condition_type === 'conditional' && transition.condition_group) return evaluateConditionGroup(transition.condition_group, context);
-    console.warn("Invalid transition condition setup:", transition);
-    return false;
-}
-
-function getNextStepName(
-    currentStepName: string,
-    steps: Array<any>,
-    currentContextData: { output?: Record<string, any> | null; workflowData?: Record<string, any> | null }
-): string | null {
-  const currentStepDef = steps.find(s => s.name === currentStepName);
-  if (!currentStepDef || !currentStepDef.transitions || currentStepDef.transitions.length === 0) return null;
-  const transitionsTyped = currentStepDef.transitions as WorkflowTransition[];
-  for (const transition of transitionsTyped) {
-    if (evaluateTransitionCondition(transition, currentContextData)) return transition.to;
-  }
-  console.warn(`No matching transition found for step '${currentStepName}' with context:`, currentContextData);
-  return null;
-}
-
-async function updateRunActiveParallelBranches(runId: string, parallelStepName: string, branchStates: any) {
-    const run = await getWorkflowRunById(runId);
-    if (!run) return;
-    const currentParallelData = run.active_parallel_branches || {};
-    const updatedParallelData = { ...currentParallelData, [parallelStepName]: branchStates };
-    await query('UPDATE workflow_runs SET active_parallel_branches = $1 WHERE run_id = $2', [updatedParallelData, runId]);
-}
-
-async function markBranchAsCompleted(runId: string, parallelStepName: string, branchName: string, output: any, status: 'completed' | 'failed' = 'completed') {
-    const run = await getWorkflowRunById(runId);
-    if (!run || !run.active_parallel_branches || !run.active_parallel_branches[parallelStepName]) {
-        console.error(`Parallel step ${parallelStepName} not found or not initialized for run ${runId}`);
-        return;
-    }
-    const parallelData = run.active_parallel_branches;
-    parallelData[parallelStepName][branchName] = { status, output };
-    await query('UPDATE workflow_runs SET active_parallel_branches = $1 WHERE run_id = $2', [parallelData, runId]);
-    console.log(`Branch ${branchName} of ${parallelStepName} marked as ${status} for run ${runId}.`);
-}
-
-async function tryProcessJoinStep(runId: string, parallelStepName: string, joinStepName: string, allStepsInWorkflow: Array<any>) {
-    const run = await getWorkflowRunById(runId);
-    if (!run || !run.active_parallel_branches || !run.active_parallel_branches[parallelStepName]) return;
-    const branchStates = run.active_parallel_branches[parallelStepName];
-    const allBranchesFinished = Object.values(branchStates).every((bs: any) => bs.status === 'completed' || bs.status === 'failed');
-    if (allBranchesFinished) {
-        console.log(`All branches for parallel step ${parallelStepName} finished for run ${runId}. Proceeding to join step ${joinStepName}.`);
-        let aggregatedOutput: Record<string, any> = {};
-        for (const branchName in branchStates) {
-            if (branchStates[branchName].status === 'completed') aggregatedOutput[branchName] = branchStates[branchName].output;
-            else if (branchStates[branchName].status === 'failed') aggregatedOutput[branchName] = { error: `Branch ${branchName} failed.`, output: branchStates[branchName].output };
-        }
-        await updateWorkflowRunStatus(runId, 'in_progress', joinStepName, run.results_json);
-        await processWorkflowStep(runId, null, aggregatedOutput);
-    } else {
-        console.log(`Parallel step ${parallelStepName} for run ${runId} still has pending branches. Waiting.`);
-    }
-}
-
-async function engineUpdateTaskStatus(taskId: string, status: string, outputData?: Record<string, any>) {
-    const task = await getTaskById(taskId);
-    if (!task) throw new Error(`Task ${taskId} not found for engine update.`);
-    const updates: Partial<any> = { status };
-    if (outputData !== undefined) updates.output_data_json = outputData;
-    const fields = Object.keys(updates);
-    const values = Object.values(updates);
-    const setClauses = fields.map((field, index) => `"${field}" = $${index + 2}`).join(', ');
-    const queryString = `UPDATE tasks SET ${setClauses}, updated_at = NOW() WHERE task_id = $1 RETURNING *`;
-    const result = await query(queryString, [taskId, ...values]);
-    return result.rows[0];
-}
-
-async function handleStepFailure(
-    runId: string, run: any, currentStepDefinition: any, task: any, error: any,
-    accumulatedContext: Record<string, any>, branchContext?: { parallelStepName: string; branchName: string; joinStepName: string }
-) {
-    const displayStepName = branchContext ? `${branchContext.parallelStepName}.${branchContext.branchName}.${currentStepDefinition.name}` : currentStepDefinition.name;
-    const fullTask = await getTaskById(task.task_id);
-    if (!fullTask) {
-        console.error(`Run ${runId}, Step ${displayStepName}: Task ${task.task_id} not found during error handling.`);
-        await updateWorkflowRunStatus(runId, 'failed', displayStepName, { ...accumulatedContext, error: `Task ${task.task_id} disappeared.` });
-        return;
-    }
-    let currentRetryCount = fullTask.retry_count || 0;
-    const errorHandlingConfig = currentStepDefinition.error_handling as ErrorHandling | undefined;
-
-    if (errorHandlingConfig?.retry_policy && errorHandlingConfig.retry_policy.max_attempts > 1 && currentRetryCount < (errorHandlingConfig.retry_policy.max_attempts - 1)) {
-        currentRetryCount++;
-        await query('UPDATE tasks SET retry_count = $1 WHERE task_id = $2', [currentRetryCount, fullTask.task_id]);
-        console.log(`Run ${runId}, Step ${displayStepName}: Failure attempt ${currentRetryCount + 1}/${errorHandlingConfig.retry_policy.max_attempts}. Retrying.`);
-        if (currentStepDefinition.type === 'agent_execution') {
-            executeAgent(currentStepDefinition.agent_core_logic_identifier, fullTask.input_data_json)
-                .then(agentResult => processTaskCompletionAndContinueWorkflow(fullTask.task_id, agentResult.output || agentResult, null, 'completed', branchContext))
-                .catch(async retryError => handleStepFailure(runId, run, currentStepDefinition, { ...fullTask, retry_count: currentRetryCount }, retryError, accumulatedContext, branchContext));
-            return;
-        } else if (currentStepDefinition.type === 'sub_workflow' || currentStepDefinition.type === 'external_api_call') {
-            console.warn(`Run ${runId}, Step ${displayStepName}: Retrying ${currentStepDefinition.type} step automatically...`);
-            return processWorkflowStep(runId, fullTask.task_id, fullTask.input_data_json, branchContext, currentStepDefinition.name);
-        }
-    } else if (errorHandlingConfig?.retry_policy && errorHandlingConfig.retry_policy.max_attempts > 1) {
-         console.log(`Run ${runId}, Step ${displayStepName}: Max retry attempts (${errorHandlingConfig.retry_policy.max_attempts}) reached.`);
-    }
-
-    console.log(`Run ${runId}, Step ${displayStepName}: Executing on_failure action.`);
-    const onFailure = errorHandlingConfig?.on_failure || { action: 'fail_workflow' } as OnFailureAction;
-    const errorDetails = { message: error?.message || 'Step failed.', details: error?.toString(), step_name: displayStepName, retry_attempts_made: currentRetryCount };
-    let stepOutputWithError: Record<string, any> = {};
-    if (onFailure.error_output_namespace) stepOutputWithError[onFailure.error_output_namespace] = errorDetails;
-    else stepOutputWithError.error = errorDetails;
-
-    const taskFinalOutput = { ...(fullTask.input_data_json || {}), ...stepOutputWithError };
-    await engineUpdateTaskStatus(fullTask.task_id, 'failed', taskFinalOutput);
-    const nextWorkflowAccumulatedContext = mergeOutputs(accumulatedContext, stepOutputWithError, currentStepDefinition.output_namespace);
-
-    switch (onFailure.action) {
-        case 'fail_workflow': await updateWorkflowRunStatus(runId, 'failed', displayStepName, nextWorkflowAccumulatedContext); break;
-        case 'transition_to_step':
-            if (onFailure.next_step) {
-                console.log(`Run ${runId}, Step ${displayStepName}: Transitioning on failure to ${onFailure.next_step}.`);
-                await processWorkflowStep(runId, fullTask.task_id, stepOutputWithError, branchContext, onFailure.next_step);
-            } else {
-                console.error(`Run ${runId}, Step ${displayStepName}: on_failure 'transition_to_step' missing 'next_step'. Failing.`);
-                await updateWorkflowRunStatus(runId, 'failed', displayStepName, nextWorkflowAccumulatedContext);
-            }
-            break;
-        case 'continue_with_error':
-            console.log(`Run ${runId}, Step ${displayStepName}: Continuing with error.`);
-            await processWorkflowStep(runId, fullTask.task_id, stepOutputWithError, branchContext);
-            break;
-        case 'manual_intervention':
-            console.log(`Run ${runId}, Step ${displayStepName}: Manual intervention required.`);
-            await engineUpdateTaskStatus(fullTask.task_id, 'requires_escalation');
-            await updateWorkflowRunStatus(runId, 'failed', displayStepName, { ...nextWorkflowAccumulatedContext }); // Consider a specific run status
-            break;
-        default:
-            console.error(`Run ${runId}, Step ${displayStepName}: Unknown on_failure action. Failing.`);
-            await updateWorkflowRunStatus(runId, 'failed', displayStepName, nextWorkflowAccumulatedContext);
-            break;
-    }
-}
-// --- END: Helper Function Definitions ---
-
-export const startWorkflowRunSchema = z.object({
-  triggering_data_json: z.record(z.any()).optional(),
-  workflow_name: z.string().optional(),
-  workflow_version: z.number().int().positive().optional(),
-});
-export type StartWorkflowRunInput = z.infer<typeof startWorkflowRunSchema>;
-
-export const createWorkflowRun = async (workflowId: string, userId: string | null, inputData?: Record<string, any>) => {
-  const result = await query(
-    'INSERT INTO workflow_runs (workflow_id, triggering_user_id, triggering_data_json, status, current_step_name, active_parallel_branches) VALUES ($1, $2, $3, $4, $5, $6) RETURNING *',
-    [workflowId, userId, inputData || {}, 'pending', null, null]
-  );
-  const newRun = result.rows[0];
-  await processWorkflowStep(newRun.run_id, newRun.run_id, inputData || {});
-  return getWorkflowRunById(newRun.run_id);
-};
-
+        }
+    }
+
+    // Return first transition as fallback
+    return step.transitions[0]?.to;
+};
+
+// Log step execution for audit and debugging
+const logStepExecution = async (
+    runId: string, 
+    stepName: string, 
+    stepType: string, 
+    inputData: any, 
+    outputData: any
+): Promise<void> => {
+    try {
+        await query(
+            `INSERT INTO audit_log (
+                table_name, record_id, operation, old_values, new_values
+            ) VALUES ($1, $2, $3, $4, $5)`,
+            [
+                'workflow_step_execution',
+                runId,
+                stepType,
+                JSON.stringify({ step: stepName, input: inputData }),
+                JSON.stringify({ step: stepName, output: outputData })
+            ]
+        );
+    } catch (error) {
+        console.error('Failed to log step execution:', error);
+    }
+};
+
+// Update workflow run current step
+const updateWorkflowRunCurrentStep = async (runId: string, stepName: string): Promise<void> => {
+    await query(
+        'UPDATE workflow_runs SET current_step_name = $1 WHERE run_id = $2',
+        [stepName, runId]
+    );
+};
+
+// Update workflow run context
+const updateWorkflowRunContext = async (runId: string, context: WorkflowContext): Promise<void> => {
+    await query(
+        'UPDATE workflow_runs SET context_json = $1 WHERE run_id = $2',
+        [JSON.stringify(context), runId]
+    );
+};
+
+// Get workflow run by ID
 export const getWorkflowRunById = async (runId: string) => {
-  const result = await query(
-    `SELECT wr.*, w.name as workflow_name, w.version as workflow_version
-     FROM workflow_runs wr JOIN workflows w ON wr.workflow_id = w.workflow_id WHERE wr.run_id = $1`, [runId]
-  );
-  return result.rows[0] || null;
-};
-
+    const result = await query(
+        `SELECT wr.*, w.name as workflow_name, w.version as workflow_version 
+         FROM workflow_runs wr 
+         LEFT JOIN workflows w ON wr.workflow_id = w.workflow_id 
+         WHERE wr.run_id = $1`,
+        [runId]
+    );
+    return result.rows[0] || null;
+};
+
+// Get all workflow runs with optional filters
 export const getAllWorkflowRuns = async (filters: {workflowId?: string, status?: string, userId?: string} = {}) => {
-    let queryString = `SELECT wr.*, w.name as workflow_name, w.version as workflow_version FROM workflow_runs wr JOIN workflows w ON wr.workflow_id = w.workflow_id`;
-    const conditions: string[] = []; const params: any[] = []; let paramIndex = 1;
-    if (filters.workflowId) { conditions.push(`wr.workflow_id = $${paramIndex++}`); params.push(filters.workflowId); }
-    if (filters.status) { conditions.push(`wr.status = $${paramIndex++}`); params.push(filters.status); }
-    if (filters.userId) { conditions.push(`wr.triggering_user_id = $${paramIndex++}`); params.push(filters.userId); }
-    if (conditions.length > 0) queryString += ' WHERE ' + conditions.join(' AND ');
-    queryString += ' ORDER BY wr.start_time DESC';
+    let queryString = `
+        SELECT wr.*, w.name as workflow_name, w.version as workflow_version 
+        FROM workflow_runs wr 
+        LEFT JOIN workflows w ON wr.workflow_id = w.workflow_id 
+        WHERE 1=1
+    `;
+    const params: any[] = [];
+    let paramIndex = 1;
+
+    if (filters.workflowId) {
+        queryString += ` AND wr.workflow_id = $${paramIndex}`;
+        params.push(filters.workflowId);
+        paramIndex++;
+    }
+
+    if (filters.status) {
+        queryString += ` AND wr.status = $${paramIndex}`;
+        params.push(filters.status);
+        paramIndex++;
+    }
+
+    if (filters.userId) {
+        queryString += ` AND wr.triggering_user_id = $${paramIndex}`;
+        params.push(filters.userId);
+        paramIndex++;
+    }
+
+    queryString += ' ORDER BY wr.created_at DESC';
+
     const result = await query(queryString, params);
     return result.rows;
 };
 
-export const updateWorkflowRunStatus = async (runId: string, status: string, currentStepName?: string | null, resultsJson?: Record<string, any> | null) => {
-  const updates: Partial<any> = { status };
-  if (currentStepName !== undefined) updates.current_step_name = currentStepName;
-  if (resultsJson !== undefined) updates.results_json = resultsJson;
-  if (status === 'completed' || status === 'failed' || status === 'cancelled') updates.end_time = new Date().toISOString();
-  const fields = Object.keys(updates); const values = Object.values(updates);
-  const setClauses = fields.map((field, index) => `"${field}" = $${index + 2}`).join(', ');
-  const queryString = `UPDATE workflow_runs SET ${setClauses} WHERE run_id = $1 RETURNING *`;
-  const updatedRunResult = await query(queryString, [runId, ...values]);
-  const updatedRun = updatedRunResult.rows[0];
-  if (updatedRun && (updatedRun.status === 'completed' || updatedRun.status === 'failed')) {
-    const parentTaskResult = await query(
-        `SELECT task_id, run_id as parent_run_id FROM tasks WHERE sub_workflow_run_id = $1 AND status NOT IN ('completed', 'failed')`, [runId]
+// Update workflow run status
+export const updateWorkflowRunStatus = async (
+    runId: string, 
+    status: string, 
+    currentStepName?: string | null, 
+    resultsJson?: Record<string, any> | null
+) => {
+    const updateFields: string[] = ['status = $2'];
+    const values: any[] = [runId, status];
+    let paramIndex = 3;
+
+    if (currentStepName !== undefined) {
+        updateFields.push(`current_step_name = $${paramIndex}`);
+        values.push(currentStepName);
+        paramIndex++;
+    }
+
+    if (resultsJson !== undefined) {
+        updateFields.push(`results_json = $${paramIndex}`);
+        values.push(resultsJson);
+        paramIndex++;
+    }
+
+    if (status === 'completed' || status === 'failed' || status === 'cancelled') {
+        updateFields.push(`end_time = CURRENT_TIMESTAMP`);
+    }
+
+    const queryString = `UPDATE workflow_runs SET ${updateFields.join(', ')} WHERE run_id = $1 RETURNING *`;
+    const result = await query(queryString, values);
+    return result.rows[0];
+};
+
+// Get task by ID
+export const getTaskById = async (taskId: string) => {
+    const result = await query(
+        `SELECT t.*, wr.workflow_id, w.name as workflow_name 
+         FROM tasks t 
+         LEFT JOIN workflow_runs wr ON t.run_id = wr.run_id 
+         LEFT JOIN workflows w ON wr.workflow_id = w.workflow_id 
+         WHERE t.task_id = $1`,
+        [taskId]
     );
-    if (parentTaskResult.rows.length > 0) {
-      const parentTask = parentTaskResult.rows[0];
-      console.log(`Sub-workflow ${runId} finished (${updatedRun.status}). Resuming parent ${parentTask.parent_run_id}, task ${parentTask.task_id}.`);
-      await processTaskCompletionAndContinueWorkflow(parentTask.task_id, updatedRun.results_json || { error: `Sub-workflow ${runId} ended ${updatedRun.status}` }, null, updatedRun.status as 'completed' | 'failed');
-    }
-  }
-  return updatedRun;
-};
-
-export const processWorkflowStep = async (
-    runId: string, triggeringTaskId: string | null, previousStepOutput?: Record<string, any> | null,
-    branchContext?: { parallelStepName: string; branchName: string; joinStepName: string },
-    forcedNextStepName?: string | null
+    return result.rows[0] || null;
+};
+
+// Process task completion and continue workflow
+export const processTaskCompletionAndContinueWorkflow = async (
+    taskId: string, 
+    outputData: Record<string, any>, 
+    completedByUserId: string
 ): Promise<void> => {
-  const run = await getWorkflowRunById(runId);
-  if (!run || ['completed', 'failed', 'cancelled'].includes(run.status)) {
-    console.log(`Workflow run ${runId} (Task: ${triggeringTaskId}) terminal/not found. No processing.`);
-    return;
-  }
-  const workflowDefinition = await getWorkflowDefinitionById(run.workflow_id);
-  if (!workflowDefinition || !workflowDefinition.definition_json) {
-    await updateWorkflowRunStatus(runId, 'failed', run.current_step_name, { error: 'Workflow definition not found/invalid.' });
-    return;
-  }
-  const definition = workflowDefinition.definition_json as any;
-  let allStepsInWorkflow = definition.steps as Array<any>;
-  let currentStepSet = allStepsInWorkflow;
-  let actualCurrentStepNameForLookup = run.current_step_name;
-
-  if (branchContext) {
-    const parallelStepDef = allStepsInWorkflow.find(s => s.name === branchContext.parallelStepName && s.type === 'parallel');
-    const branchDef = parallelStepDef?.branches?.find((b:any) => b.name === branchContext.branchName);
-    if (!branchDef || !branchDef.steps) {
-        await updateWorkflowRunStatus(runId, 'failed', run.current_step_name, { error: `Branch ${branchContext.branchName} not found.` });
-        return;
-    }
-    currentStepSet = branchDef.steps;
-  }
-
-  let accumulatedContext = { ...(run.triggering_data_json || {}), ...(run.results_json || {}) };
-  if (previousStepOutput && actualCurrentStepNameForLookup) {
-      const prevStepDef = currentStepSet.find(s => s.name === actualCurrentStepNameForLookup);
-      accumulatedContext = mergeOutputs(accumulatedContext, previousStepOutput, prevStepDef?.output_namespace);
-  }
-
-  let nextStepToExecuteName: string | null = null;
-  if (forcedNextStepName !== undefined) nextStepToExecuteName = forcedNextStepName;
-  else if (triggeringTaskId === runId && !actualCurrentStepNameForLookup) nextStepToExecuteName = definition.start_step;
-  else if (actualCurrentStepNameForLookup) nextStepToExecuteName = getNextStepName(actualCurrentStepNameForLookup, currentStepSet, { output: previousStepOutput, workflowData: accumulatedContext });
-  else {
-      const errorMsg = `Run ${runId}: current_step_name null, not initial trigger, no forced next step. Anomaly.`;
-      console.error(errorMsg);
-      await updateWorkflowRunStatus(runId, 'failed', actualCurrentStepNameForLookup, { ...accumulatedContext, error: errorMsg });
-      return;
-  }
-
-  if (nextStepToExecuteName === null) {
-    if (branchContext) {
-      console.log(`Branch ${branchContext.branchName} of ${branchContext.parallelStepName} completed. Output:`, previousStepOutput);
-      await markBranchAsCompleted(runId, branchContext.parallelStepName, branchContext.branchName, accumulatedContext);
-      await tryProcessJoinStep(runId, branchContext.parallelStepName, branchContext.joinStepName, allStepsInWorkflow);
-    } else {
-      await updateWorkflowRunStatus(runId, 'completed', actualCurrentStepNameForLookup, accumulatedContext);
-      console.log(`Workflow run ${runId} completed.`);
-    }
-    return;
-  }
-
-  const stepSetForNextStepLookup = branchContext ? currentStepSet : allStepsInWorkflow;
-  const currentStepDefinition = stepSetForNextStepLookup.find(s => s.name === nextStepToExecuteName);
-
-  if (!currentStepDefinition) {
-    const errorMsg = `Step definition for '${nextStepToExecuteName}' not found.`;
-    await updateWorkflowRunStatus(runId, 'failed', nextStepToExecuteName, { ...accumulatedContext, error: errorMsg });
-    return;
-  }
-
-  const displayStepNameForNextRun = branchContext ? `${branchContext.parallelStepName}.${branchContext.branchName}.${currentStepDefinition.name}` : currentStepDefinition.name;
-  await updateWorkflowRunStatus(runId, 'in_progress', currentStepDefinition.name, accumulatedContext);
-  console.log(`Run ${runId} moving to step: ${displayStepNameForNextRun}`);
-
-  const taskData: TaskCreationData = {
-      run_id: runId, step_name_in_workflow: currentStepDefinition.name, type: currentStepDefinition.type as any,
-      input_data_json: { ...accumulatedContext, ...(currentStepDefinition.default_input || {}) },
-  };
-
-  if (currentStepDefinition.type === 'parallel') {
-    console.log(`Processing PARALLEL step: ${currentStepDefinition.name} for run ${runId}`);
-    const parallelBranches = currentStepDefinition.branches || [];
-    if (parallelBranches.length === 0) {
-        await updateWorkflowRunStatus(runId, 'failed', displayStepNameForNextRun, { error: `Parallel step ${currentStepDefinition.name} has no branches defined.`});
-        return;
-    }
-    const initialBranchStates = parallelBranches.reduce((acc: any, branch: any) => { acc[branch.name] = { status: 'pending', output: null }; return acc; }, {});
-    await updateRunActiveParallelBranches(runId, currentStepDefinition.name, initialBranchStates);
-    for (const branch of parallelBranches) {
-        const firstStepInBranch = branch.steps.find((s:any) => s.name === branch.start_step);
-        if (!firstStepInBranch) {
-            console.error(`Start step ${branch.start_step} in branch ${branch.name} of ${currentStepDefinition.name} not found. Skipping.`);
-            await markBranchAsCompleted(runId, currentStepDefinition.name, branch.name, { error: `Start step ${branch.start_step} not found.` }, 'failed');
-            continue;
-        }
-        console.log(`Starting branch: ${branch.name} of ${currentStepDefinition.name} for run ${runId}`);
-        await processWorkflowStep(runId, null, accumulatedContext, {
-            parallelStepName: currentStepDefinition.name, branchName: branch.name, joinStepName: currentStepDefinition.join_on
-        });
-    }
-    return;
-  } else if (currentStepDefinition.type === 'join') {
-    console.log(`Reached JOIN step: ${currentStepDefinition.name} for run ${runId}. Waiting for branches.`);
-    return;
-<<<<<<< HEAD
-
-  } else if (currentStepDefinition.type === 'agent_execution' || ['human_review', 'data_input', 'decision'].includes(currentStepDefinition.type)) {
-    const taskData: TaskCreationData = {
-      run_id: runId,
-      step_name_in_workflow: currentStepDefinition.name, // Store the simple name
-      type: currentStepDefinition.type as any, // Assuming type matches TaskCreationData
-      input_data_json: { // Pass the current accumulated context
-          ...accumulatedContext,
-          ...(currentStepDefinition.default_input || {})
-      },
-      // Store branch context in task if present, for easier debugging or UI display
-      // task_context_json: branchContext ? { branch: branchContext } : undefined,
-    };
-
-    if (currentStepDefinition.type === 'agent_execution') {
-  // Dynamic Agent Selection Logic for 'agent_execution' steps:
-  let agentToExecuteId = currentStepDefinition.configured_agent_id; // 1. Try direct assignment
-
-  if (!agentToExecuteId && currentStepDefinition.agent_selection_criteria) { // 2. Try dynamic selection
-    const { findConfiguredAgentByCriteria } = await import('./configuredAgentService'); // Dynamic import to avoid circular deps at module load time
-    const selectedAgent = await findConfiguredAgentByCriteria(
-        currentStepDefinition.agent_selection_criteria,
-        run.triggering_user_id ?? undefined // Pass user context for agent selection
-    );
-    if (selectedAgent) {
-        agentToExecuteId = selectedAgent.agent_id;
-        console.log(`Dynamically selected agent ${agentToExecuteId} for step ${currentStepDefinition.name} based on criteria.`);
-    } else {
-        await updateWorkflowRunStatus(runId, 'failed', displayStepName, { error: `No configured agent found matching criteria for step ${currentStepDefinition.name}` });
-        return;
-    }
-  } else if (!agentToExecuteId && currentStepDefinition.agent_core_logic_identifier) {
-    // 3. Fallback/Legacy: Interpret agent_core_logic_identifier as a direct configured_agent_id
-    // This path is ambiguous. Ideally, workflow definitions should be clear:
-    // - `configured_agent_id` for fixed assignment.
-    // - `agent_selection_criteria` for dynamic assignment of an *instance*.
-    // - `agent_core_logic_identifier` might be used if we had logic to find/create an instance from a *template* on the fly (more complex).
-    console.warn(`Using 'agent_core_logic_identifier' (${currentStepDefinition.agent_core_logic_identifier}) as a direct configured_agent_id for step ${currentStepDefinition.name}. Consider using 'configured_agent_id' or 'agent_selection_criteria'.`);
-    agentToExecuteId = currentStepDefinition.agent_core_logic_identifier;
-  }
-
-  if (!agentToExecuteId) {
-     await updateWorkflowRunStatus(runId, 'failed', displayStepName, { error: `Agent could not be determined for step ${currentStepDefinition.name}` });
-         return;
-=======
-  } else if (currentStepDefinition.type === 'agent_execution') {
-      taskData.assigned_to_agent_id = currentStepDefinition.agent_core_logic_identifier;
-      if (!taskData.assigned_to_agent_id) {
-        const err = new Error(`Agent identifier missing for step ${currentStepDefinition.name}`);
-        const tempTask = await createTask(taskData); // Create task to log failure against
-        await handleStepFailure(runId, run, currentStepDefinition, tempTask, err, accumulatedContext, branchContext);
-        return;
->>>>>>> c6cbe9ca
-      }
-  taskData.assigned_to_agent_id = agentToExecuteId;
-
-      const newTask = await createTask(taskData);
-<<<<<<< HEAD
-      // Execute agent and then process next step
-  executeAgent(agentToExecuteId, taskData.input_data_json)
-        .then(agentResult => {
-            const agentOutput = agentResult.output || agentResult;
-            completeTaskInService(newTask.task_id, agentOutput); // Complete the agent task
-            return processWorkflowStep(runId, newTask.task_id, agentOutput, branchContext);
-        })
-=======
-      executeAgent(taskData.assigned_to_agent_id, newTask.input_data_json!) // input_data_json is set in taskData
-        .then(agentResult => processTaskCompletionAndContinueWorkflow(newTask.task_id, agentResult.output || agentResult, null, 'completed', branchContext))
->>>>>>> c6cbe9ca
-        .catch(async agentError => {
-            console.error(`Run ${runId}, Step ${currentStepDefinition.name}: Agent execution failed. Initiating error handling.`, agentError);
-            const currentTaskState = await getTaskById(newTask.task_id);
-            await handleStepFailure(runId, run, currentStepDefinition, currentTaskState || newTask, agentError, accumulatedContext, branchContext);
-        });
-  } else if (['human_review', 'data_input', 'decision'].includes(currentStepDefinition.type)) {
-      taskData.assigned_to_user_id = currentStepDefinition.assigned_to_user_id || null;
-      taskData.assigned_to_role = currentStepDefinition.assigned_to_role || null;
-      // Add deadline and escalation from definition to task data
-      if (currentStepDefinition.deadline_minutes) taskData.deadline_minutes = currentStepDefinition.deadline_minutes;
-      if (currentStepDefinition.escalation_policy) taskData.escalation_policy = currentStepDefinition.escalation_policy;
-      await createTask(taskData);
-      console.log(`Human task '${displayStepNameForNextRun}' created for run ${runId}.`);
-  } else if (currentStepDefinition.type === 'sub_workflow') {
-        console.log(`Processing SUB_WORKFLOW step: ${currentStepDefinition.name} for run ${runId}`);
-        const { sub_workflow_name, sub_workflow_version, input_mapping } = currentStepDefinition;
-        if (!sub_workflow_name) {
-            const err = new Error(`Sub-workflow step "${currentStepDefinition.name}" is missing 'sub_workflow_name'.`);
-            const tempTask = await createTask({...taskData, type: 'sub_workflow'});
-            await handleStepFailure(runId, run, currentStepDefinition, tempTask, err, accumulatedContext, branchContext);
-            return;
-        }
-        const subWorkflowDef = await getWorkflowDefinitionByNameAndVersion(sub_workflow_name, sub_workflow_version);
-        if (!subWorkflowDef) {
-            const err = new Error(`Sub-workflow definition "${sub_workflow_name}" (v: ${sub_workflow_version || 'latest'}) not found/active.`);
-            const tempTask = await createTask({...taskData, type: 'sub_workflow'});
-            await handleStepFailure(runId, run, currentStepDefinition, tempTask, err, accumulatedContext, branchContext);
-            return;
-        }
-        let subWorkflowInputs = { ...accumulatedContext };
-        if (input_mapping) {
-            subWorkflowInputs = {};
-            for (const key in input_mapping) {
-                const value = getNestedValue(accumulatedContext, input_mapping[key]);
-                if (value !== undefined) subWorkflowInputs[key] = value;
-                else console.warn(`Input mapping for sub-workflow: key "${input_mapping[key]}" not found in parent context for step "${currentStepDefinition.name}".`);
-            }
-        }
-        const parentSubWorkflowTask = await createTask({ ...taskData, type: 'sub_workflow' });
-        try {
-            const subRun = await createWorkflowRun(subWorkflowDef.workflow_id, run.triggering_user_id, subWorkflowInputs);
-            await query('UPDATE tasks SET sub_workflow_run_id = $1 WHERE task_id = $2', [subRun.run_id, parentSubWorkflowTask.task_id]);
-            console.log(`Sub-workflow ${sub_workflow_name} (Run ID: ${subRun.run_id}) started for task ${parentSubWorkflowTask.task_id}. Parent run ${runId} waiting.`);
-        } catch (subRunError: any) {
-            console.error(`Failed to start sub-workflow ${sub_workflow_name}:`, subRunError);
-            const currentTaskStateSub = await getTaskById(parentSubWorkflowTask.task_id);
-            await handleStepFailure(runId, run, currentStepDefinition, currentTaskStateSub || parentSubWorkflowTask, subRunError, accumulatedContext, branchContext);
-        }
-<<<<<<< HEAD
-
-    } else if (currentStepDefinition.type === 'end') {
-        console.log(`Processing END step: ${currentStepDefinition.name} for run ${runId}`);
-        const finalStatus = currentStepDefinition.final_status || 'completed';
-        await updateWorkflowRunStatus(runId, finalStatus, displayStepName, accumulatedContext);
-        console.log(`Workflow run ${runId} reached end state '${finalStatus}' at step ${currentStepDefinition.name}.`);
-    } else {
-        await updateWorkflowRunStatus(runId, 'failed', displayStepName, { error: `Unknown task type '${currentStepDefinition.type}' for step ${currentStepDefinition.name}.` });
-    }
-};
-
-export const getRecentWorkflowRunsForUser = async (userId: string, limit: number = 5) => {
-    // For non-platform_admins, this will fetch runs triggered by them.
-    // Platform admins would see all recent runs if userId filter is omitted by role check in route.
-    // This service function assumes the role check and potential omission of userId filter happens in the route handler.
-    const result = await query(
-        `SELECT wr.run_id, wr.status, wr.start_time, wr.current_step_name, w.name as workflow_name, u.username as triggering_username
-         FROM workflow_runs wr
-         JOIN workflows w ON wr.workflow_id = w.workflow_id
-         LEFT JOIN users u ON wr.triggering_user_id = u.user_id
-         WHERE wr.triggering_user_id = $1
-         ORDER BY wr.start_time DESC
-         LIMIT $2`,
-        [userId, limit]
-    );
-    return result.rows;
-};
-
-export const getAllRecentWorkflowRuns = async (limit: number = 5) => {
-    // For platform admins to see all recent runs
-    const result = await query(
-        `SELECT wr.run_id, wr.status, wr.start_time, wr.current_step_name, w.name as workflow_name, u.username as triggering_username
-         FROM workflow_runs wr
-         JOIN workflows w ON wr.workflow_id = w.workflow_id
-         LEFT JOIN users u ON wr.triggering_user_id = u.user_id
-         ORDER BY wr.start_time DESC
-         LIMIT $1`,
-        [limit]
-    );
-    return result.rows;
-};
-
-
-// Helper to get a value from a nested object using a dot-notation path
-const getNestedValue = (obj: Record<string, any>, path: string): any => {
-  if (!path) return undefined;
-  return path.split('.').reduce((currentObject, key) => {
-    return currentObject && currentObject[key] !== undefined ? currentObject[key] : undefined;
-  }, obj);
-};
-
-
-const evaluateCondition = (
-    transition: any, // Should match WorkflowStepTransition type
-    previousTaskOutput?: Record<string, any> | null
-): boolean => {
-    const conditionType = transition.condition_type || 'always'; // Default to always
-
-    if (conditionType === 'always') {
-        return true;
-    }
-
-    if (conditionType === 'on_output_value') {
-        if (!previousTaskOutput || !transition.field || !transition.operator) {
-            console.warn("Condition 'on_output_value' missing previousTaskOutput, field, or operator.", transition);
-            return false; // Cannot evaluate
-=======
-  } else if (currentStepDefinition.type === 'external_api_call') {
-        console.log(`Processing EXTERNAL_API_CALL step: ${displayStepNameForNextRun} for run ${runId}`);
-        const apiConfig = currentStepDefinition.external_api_call_config as ExternalApiCallStepConfig;
-        if (!apiConfig) {
-            const err = new Error("External API call configuration is missing.");
-            const tempTask = await createTask({...taskData, type: 'agent_execution'}); // Log as agent_execution type
-            return handleStepFailure(runId, run, currentStepDefinition, tempTask, err, accumulatedContext, branchContext);
->>>>>>> c6cbe9ca
-        }
-        const apiTask = await createTask({...taskData, type: 'agent_execution', input_data_json: { url_template: apiConfig.url_template, method: apiConfig.method }});
-        try {
-            const templateResolutionContext = { workflow: { run_id: run.run_id, workflow_id: run.workflow_id }, context: accumulatedContext };
-            const secretsContext = process.env as Record<string, string | undefined>;
-            const finalUrl = resolveTemplate(apiConfig.url_template, templateResolutionContext, secretsContext);
-            const finalHeaders = resolveObjectTemplate(apiConfig.headers_template, templateResolutionContext, secretsContext);
-            const finalQueryParams = resolveObjectTemplate(apiConfig.query_params_template, templateResolutionContext, secretsContext);
-            const finalBody = resolveBodyTemplate(apiConfig.body_template, templateResolutionContext, secretsContext);
-            await engineUpdateTaskStatus(apiTask.task_id, 'in_progress', { resolved_url: finalUrl, resolved_method: apiConfig.method, resolved_params: finalQueryParams });
-            const response = await axios({
-                method: apiConfig.method, url: finalUrl, headers: finalHeaders,
-                params: finalQueryParams, data: finalBody,
-                timeout: (apiConfig.timeout_seconds || 30) * 1000,
-            });
-            const successCriteria = apiConfig.success_criteria || { status_codes: [200, 201, 202, 204] };
-            const isSuccess = successCriteria.status_codes!.includes(response.status);
-            if (isSuccess) {
-                let apiOutput: any = { status: response.status, headers: response.headers, data: response.data };
-                return processTaskCompletionAndContinueWorkflow(apiTask.task_id, apiOutput, null, 'completed', branchContext);
-            } else {
-                const nonSuccessError = new Error(`External API call to ${finalUrl} returned ${response.status}, not in success codes.`);
-                (nonSuccessError as any).response_data = { status: response.status, data: response.data, headers: response.headers };
-                throw nonSuccessError;
-            }
-        } catch (error: any) {
-            console.error(`Run ${runId}, Step ${displayStepNameForNextRun}: External API call failed.`, error);
-            let errorToHandle = error;
-            if (axios.isAxiosError(error) && error.response) {
-                errorToHandle = new Error(`API call to ${apiConfig.url_template} failed with status ${error.response.status}.`);
-                (errorToHandle as any).response_data = { status: error.response.status, data: error.response.data, headers: error.response.headers };
-            } else if (axios.isAxiosError(error) && error.request) {
-                errorToHandle = new Error(`API call to ${apiConfig.url_template} failed: No response (Network error).`);
-            }
-            const currentTaskState = await getTaskById(apiTask.task_id);
-            await handleStepFailure(runId, run, currentStepDefinition, currentTaskState || apiTask, errorToHandle, accumulatedContext, branchContext);
-        }
-  } else if (currentStepDefinition.type === 'end') {
-        console.log(`Processing END step: ${displayStepNameForNextRun} for run ${runId}`);
-        const finalStatus = currentStepDefinition.final_status || 'completed';
-        await updateWorkflowRunStatus(runId, finalStatus, displayStepNameForNextRun, accumulatedContext);
-        console.log(`Workflow run ${runId} reached end state '${finalStatus}' at step ${displayStepNameForNextRun}.`);
-  } else {
-        const errorMsg = `Unknown step type '${currentStepDefinition.type}' for step ${currentStepDefinition.name}.`;
-        console.error(`Run ${runId}: ${errorMsg}`);
-        const taskDataForUnknown: TaskCreationData = {
-            run_id: runId, step_name_in_workflow: currentStepDefinition.name, type: 'agent_execution',
-            input_data_json: { error: "Unknown step type.", step_type: currentStepDefinition.type },
-        };
-        const unknownTask = await createTask(taskDataForUnknown);
-        await handleStepFailure(runId, run, currentStepDefinition, unknownTask, new Error(errorMsg), accumulatedContext, branchContext);
-    }
-};
-
-export const processTaskCompletionAndContinueWorkflow = async (
-    taskId: string, outputData: Record<string, any>, completingUserId?: string | null,
-    taskFinalStatus?: 'completed' | 'failed',
-    branchContext?: { parallelStepName: string; branchName: string; joinStepName: string }
-) => {
-    let completedTask = await getTaskById(taskId);
-    if (!completedTask) throw new Error(`Task ${taskId} not found.`);
-    const statusToSet = taskFinalStatus || 'completed';
-    completedTask = await completeTaskInService(taskId, outputData, completingUserId, statusToSet);
-    if (!completedTask) throw new Error(`Task ${taskId} completion failed.`);
-
-    if (completedTask.type === 'sub_workflow' && statusToSet === 'failed') {
-        const run = await getWorkflowRunById(completedTask.run_id);
-        if (!run) { console.error(`Run ${completedTask.run_id} not found for failed sub-workflow task ${taskId}.`); return completedTask; }
-        const workflowDefinition = await getWorkflowDefinitionById(run.workflow_id);
-        if (!workflowDefinition || !workflowDefinition.definition_json) {
-            console.error(`Def ${run.workflow_id} not found for failed sub-workflow task ${taskId}.`);
-            await updateWorkflowRunStatus(run.run_id, 'failed', completedTask.step_name_in_workflow, { error: `Def missing for failed sub-workflow task ${taskId}` });
-            return completedTask;
-        }
-        const definition = workflowDefinition.definition_json as any;
-        let stepSetForDefinitionLookup = definition.steps;
-        if (branchContext) {
-            const parallelStepDef = definition.steps.find((s:any) => s.name === branchContext.parallelStepName && s.type === 'parallel');
-            const branchDef = parallelStepDef?.branches?.find((b:any) => b.name === branchContext.branchName);
-            if (branchDef?.steps) stepSetForDefinitionLookup = branchDef.steps;
-            else console.error(`Run ${run.run_id}: Branch def for ${JSON.stringify(branchContext)} not found.`);
-        }
-        const stepDef = stepSetForDefinitionLookup.find((s:any) => s.name === completedTask.step_name_in_workflow);
-        if (stepDef) {
-            const subWorkflowError = outputData.error || `Sub-workflow for ${stepDef.name} failed.`;
-            await handleStepFailure(run.run_id, run, stepDef, completedTask, subWorkflowError, run.results_json || {}, branchContext); // Pass empty obj if results_json is null
-            return completedTask;
-        } else {
-            console.error(`Run ${run.run_id}: Step def ${completedTask.step_name_in_workflow} not found for failed sub. Failing.`);
-            await updateWorkflowRunStatus(run.run_id, 'failed', completedTask.step_name_in_workflow, { error: `Step def not found for failed sub ${completedTask.step_name_in_workflow}` });
-            return completedTask;
-        }
-    }
-    await processWorkflowStep(completedTask.run_id, completedTask.task_id, completedTask.output_data_json, branchContext);
-    return completedTask;
+    const client = await query('BEGIN', []);
+    
+    try {
+        // Get task details
+        const task = await getTaskById(taskId);
+        if (!task) {
+            throw new Error('Task not found');
+        }
+
+        // Update task status
+        await query(
+            'UPDATE tasks SET status = $1, output_data_json = $2, completed_by_user_id = $3, completed_at = CURRENT_TIMESTAMP WHERE task_id = $4',
+            ['completed', JSON.stringify(outputData), completedByUserId, taskId]
+        );
+
+        // Get workflow run
+        const workflowRun = await getWorkflowRunById(task.run_id);
+        if (!workflowRun) {
+            throw new Error('Workflow run not found');
+        }
+
+        // Parse context
+        const context: WorkflowContext = workflowRun.context_json 
+            ? JSON.parse(workflowRun.context_json)
+            : {
+                run_id: task.run_id,
+                workflow_id: workflowRun.workflow_id,
+                current_data: {},
+                step_results: {},
+                parallel_branches: {},
+                sub_workflow_results: {},
+                variables: {}
+            };
+
+        // Update context with task output
+        context.step_results[task.step_name] = outputData;
+        context.variables = { ...context.variables, ...outputData };
+
+        // Continue workflow from current step
+        await processWorkflowStep(task.run_id, task.step_name, context);
+
+        await query('COMMIT', []);
+        
+    } catch (error) {
+        await query('ROLLBACK', []);
+        throw error;
+    }
 };